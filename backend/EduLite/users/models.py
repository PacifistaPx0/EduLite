# backend/EduLite/users/models.py
# Contains user profile models, friend request models, and privacy settings models

from django.db import models
from django.contrib.auth import get_user_model
from django.db import transaction, IntegrityError
from django.core.exceptions import ValidationError
<<<<<<< HEAD
from typing import TYPE_CHECKING
=======

>>>>>>> 86be75d1

from .models_choices import OCCUPATION_CHOICES, COUNTRY_CHOICES, LANGUAGE_CHOICES

if TYPE_CHECKING:
    from django.contrib.auth.models import AbstractUser

User = get_user_model()

# Privacy Settings Choices
SEARCH_VISIBILITY_CHOICES = [
    ('everyone', 'Everyone'),
    ('friends_of_friends', 'Friends of Friends'),
    ('friends_only', 'Friends Only'),
    ('nobody', 'Nobody'),
]

PROFILE_VISIBILITY_CHOICES = [
    ('public', 'Public'),
    ('friends_only', 'Friends Only'),
    ('private', 'Private'),
]


class UserProfile(models.Model):
    # The signal in signals.py will create a UserProfile instance when a new User is created
    user = models.OneToOneField(User, on_delete=models.CASCADE, related_name="profile")
    bio = models.TextField(blank=True, null=True, max_length=1000)
    occupation = models.CharField(
        max_length=64, choices=OCCUPATION_CHOICES, blank=True, null=True
    )
    country = models.CharField(
        max_length=64, choices=COUNTRY_CHOICES, blank=True, null=True
    )
    # the website can load auto-translated based on preferred language
    preferred_language = models.CharField(
        max_length=64, choices=LANGUAGE_CHOICES, blank=True, null=True
    )
    # secondary language to fall back on
    secondary_language = models.CharField(
        max_length=64, choices=LANGUAGE_CHOICES, blank=True, null=True
    )
    picture = models.ImageField(
        upload_to="profile_pics", blank=True, null=True
    )  # Added null=True
    website_url = models.URLField(max_length=200, blank=True, null=True)

    friends = models.ManyToManyField(User, related_name="friend_profiles", blank=True)

<<<<<<< HEAD
    def __str__(self) -> str:
=======

    def clean(self):
        super().clean()  # Call parent clean()
        if self.preferred_language and self.secondary_language:
            if self.preferred_language == self.secondary_language:
                raise ValidationError({
                    'secondary_language': "Secondary language cannot be the same as the preferred language."
                })

    def __str__(self):
>>>>>>> 86be75d1
        ret_str = f"{self.user.username}"
        if self.user.first_name and self.user.last_name:
            ret_str += f" {self.user.first_name} {self.user.last_name}"
        elif self.user.first_name:
            ret_str += f" ({self.user.first_name})"
        elif self.user.last_name:
            ret_str += f" {self.user.last_name}"
        return f"{ret_str}"


class UserProfilePrivacySettings(models.Model):
    """
    Privacy settings for user profiles.
    Controls visibility, discoverability, and interaction permissions.

    The signal in signals.py will create a UserProfilePrivacySettings instance
    when a new UserProfile is created.
    """

    user_profile = models.OneToOneField(
        UserProfile,
        on_delete=models.CASCADE,
        related_name="privacy_settings"
    )

    # Search and Discovery Settings
    search_visibility = models.CharField(
        max_length=20,
        choices=SEARCH_VISIBILITY_CHOICES,
        default='everyone',
        help_text="Who can find you in search results"
    )

    # Profile Information Visibility
    profile_visibility = models.CharField(
        max_length=20,
        choices=PROFILE_VISIBILITY_CHOICES,
        default='friends_only',
        help_text="Who can view your full profile details"
    )

    show_full_name = models.BooleanField(
        default=True,
        help_text="Show your first and last name in search results and profile"
    )

    show_email = models.BooleanField(
        default=False,
        help_text="Show your email address in your profile (not recommended)"
    )

    # Interaction Settings
    allow_friend_requests = models.BooleanField(
        default=True,
        help_text="Allow other users to send you friend requests"
    )

    allow_chat_invites = models.BooleanField(
        default=True,
        help_text="Allow other users to send you chat invitations"
    )

    # Timestamps
    created_at = models.DateTimeField(auto_now_add=True)
    updated_at = models.DateTimeField(auto_now=True)

    class Meta:
        verbose_name = "User Profile Privacy Settings"
        verbose_name_plural = "User Profile Privacy Settings"
        ordering = ['-updated_at']

    def __str__(self) -> str:
        return f"Privacy settings for {self.user_profile.user.username}"

    def clean(self) -> None:
        """
        Validate privacy settings for logical consistency.
        """
        super().clean()

        # If search visibility is 'nobody', profile should be private or friends_only
        if self.search_visibility == 'nobody' and self.profile_visibility == 'public':
            raise ValidationError(
                "Profile cannot be public if search visibility is set to nobody."
            )

    def can_be_found_by_user(self, requesting_user: 'AbstractUser') -> bool:
        """
        Check if this user profile can be found in search by the requesting user.

        Args:
            requesting_user: The user performing the search

        Returns:
            bool: True if the profile should appear in search results
        """
        if not requesting_user or not requesting_user.is_authenticated:
            return self.search_visibility == 'everyone'

        # User can always find themselves
        if requesting_user == self.user_profile.user:
            return True

        if self.search_visibility == 'everyone':
            return True
        elif self.search_visibility == 'nobody':
            return False
        elif self.search_visibility == 'friends_only':
            return self.user_profile.friends.filter(id=requesting_user.id).exists()
        elif self.search_visibility == 'friends_of_friends':
            # Check if requesting user is a friend of friends
            user_friends = self.user_profile.friends.all()
            requesting_user_friends = requesting_user.friend_profiles.all()

            # Check if they are direct friends first
            if user_friends.filter(id=requesting_user.id).exists():
                return True

            # Check for mutual friends
            mutual_friends = user_friends.filter(
                id__in=requesting_user_friends.values_list('id', flat=True)
            )
            return mutual_friends.exists()

        return False

    def can_profile_be_viewed_by_user(self, requesting_user: 'AbstractUser') -> bool:
        """
        Check if the full profile can be viewed by the requesting user.

        Args:
            requesting_user: The user requesting to view the profile

        Returns:
            bool: True if the full profile can be viewed
        """
        if not requesting_user or not requesting_user.is_authenticated:
            return self.profile_visibility == 'public'

        # User can always view their own profile
        if requesting_user == self.user_profile.user:
            return True

        if self.profile_visibility == 'public':
            return True
        elif self.profile_visibility == 'private':
            return False
        elif self.profile_visibility == 'friends_only':
            return self.user_profile.friends.filter(id=requesting_user.id).exists()

        return False

    def can_receive_friend_request_from_user(self, requesting_user: 'AbstractUser') -> bool:
        """
        Check if this user can receive a friend request from the requesting user.

        Args:
            requesting_user: The user wanting to send a friend request

        Returns:
            bool: True if friend request can be sent
        """
        if not requesting_user or not requesting_user.is_authenticated:
            return False

        # Cannot send friend request to oneself
        if requesting_user == self.user_profile.user:
            return False

        # Check if friend requests are allowed
        if not self.allow_friend_requests:
            return False

        # Check if they are already friends
        if self.user_profile.friends.filter(id=requesting_user.id).exists():
            return False

        # Check if there's already a pending request
        from .models import ProfileFriendRequest
        existing_request = ProfileFriendRequest.objects.filter(
            sender__user=requesting_user,
            receiver=self.user_profile
        ).exists()

        if existing_request:
            return False

        return True


# Example of how to get friend requests from a UserProfile:
# received_requests = my_profile.received_friend_requests.all()
# sent_requests = my_profile.sent_friend_requests.all()


class ProfileFriendRequest(models.Model):
    """
    Represents a friend request sent from one UserProfile to another.

    Methods:

    - accept(): Accepts the friend request. Deletes the request.
    - decline(): Declines the friend request. Deletes the request.
    """

    sender = models.ForeignKey(
        "UserProfile", on_delete=models.CASCADE, related_name="sent_friend_requests"
    )
    receiver = models.ForeignKey(
        "UserProfile", on_delete=models.CASCADE, related_name="received_friend_requests"
    )
    created_at = models.DateTimeField(
        auto_now_add=True, help_text="Timestamp when the friend request was sent."
    )

    class Meta:
        constraints = [
            models.UniqueConstraint(
                fields=["sender", "receiver"], name="unique_pending_friend_request"
            )
        ]
        ordering = ["-created_at"]
        verbose_name = "Profile Friend Request"
        verbose_name_plural = "Profile Friend Requests"

    def __str__(self) -> str:
        return f"Friend request from {self.sender.user.username} to {self.receiver.user.username}"

    def clean(self) -> None:
        if self.sender == self.receiver:
            raise ValidationError("Cannot send a friend request to oneself.")
        # if they are already friends, throw an error
        if self.sender.friends.filter(id=self.receiver.user.id).exists():
            raise ValidationError("Cannot send a friend request to a friend.")
        if self.receiver.friends.filter(id=self.sender.user.id).exists():
            raise ValidationError("Cannot send a friend request to a friend.")
        super().clean()

    def accept(self) -> bool:
        """
        Accepts the friend request.
        Adds sender and receiver to each other's friends list and deletes the request.
        """
        try:
            with transaction.atomic():
                # Re-fetch with `select_for_update` to guard against races
                req = type(self).objects.select_for_update().get(pk=self.pk)
                req.receiver.friends.add(req.sender.user)
                req.sender.friends.add(req.receiver.user)
                req.delete()
            return True
        except (type(self).DoesNotExist, IntegrityError):
            return False

    def decline(self) -> bool:
        """
        Declines the friend request.
        Deletes the request.
        """
        try:
            with transaction.atomic():
                # Re-fetch with `select_for_update` to guard against races
                req = type(self).objects.select_for_update().get(pk=self.pk)
                req.delete()
            return True
        except (type(self).DoesNotExist, IntegrityError):
            return False<|MERGE_RESOLUTION|>--- conflicted
+++ resolved
@@ -5,11 +5,9 @@
 from django.contrib.auth import get_user_model
 from django.db import transaction, IntegrityError
 from django.core.exceptions import ValidationError
-<<<<<<< HEAD
+
 from typing import TYPE_CHECKING
-=======
-
->>>>>>> 86be75d1
+
 
 from .models_choices import OCCUPATION_CHOICES, COUNTRY_CHOICES, LANGUAGE_CHOICES
 
@@ -58,9 +56,6 @@
 
     friends = models.ManyToManyField(User, related_name="friend_profiles", blank=True)
 
-<<<<<<< HEAD
-    def __str__(self) -> str:
-=======
 
     def clean(self):
         super().clean()  # Call parent clean()
@@ -71,7 +66,6 @@
                 })
 
     def __str__(self):
->>>>>>> 86be75d1
         ret_str = f"{self.user.username}"
         if self.user.first_name and self.user.last_name:
             ret_str += f" {self.user.first_name} {self.user.last_name}"
